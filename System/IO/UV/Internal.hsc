--- conflicted
+++ resolved
@@ -258,15 +258,11 @@
 foreign import ccall unsafe uv_tty_init :: Ptr UVLoop -> Ptr UVHandle -> CInt -> IO CInt
 
 --------------------------------------------------------------------------------
-<<<<<<< HEAD
 -- fs
 foreign import ccall uv_fs_req_cleanup :: Ptr UVReq -> IO () 
 foreign import ccall unsafe hs_uv_req_alloc_fs :: IO (Ptr UVReq)
 foreign import ccall unsafe hs_uv_req_free_fs :: Ptr UVReq -> IO ()
-=======
-
-foreign import ccall uv_fs_req_cleanup :: Ptr UVReq -> IO () 
->>>>>>> 7b863b6b
+
 
 type UVFSCallBack = FunPtr (Ptr UVReq -> IO ())
 
