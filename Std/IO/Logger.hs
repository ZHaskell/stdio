--- conflicted
+++ resolved
@@ -61,11 +61,7 @@
 import Std.IO.StdStream
 import Std.IO.Buffered
 import System.IO.Unsafe (unsafePerformIO)
-<<<<<<< HEAD
-import GHC.Stack
-=======
-import Data.Word8 (_space, _lf, _bracketleft, _bracketright)
->>>>>>> 9e595c79
+import Std.IO.Exception
 import Data.IORef
 import Control.Concurrent.MVar
 import qualified Std.Data.Builder.Base as B
@@ -110,7 +106,7 @@
         return . B.string8 $
             Time.formatTime Time.defaultTimeLocale "%Y-%m-%dT%H:%M:%S%Z" t
 
-flushLog :: Output o => MVar (BufferedOutput o) -> IORef [V.Bytes] -> IO ()
+flushLog :: (HasCallStack, Output o) => MVar (BufferedOutput o) -> IORef [V.Bytes] -> IO ()
 flushLog oLock bList =
     withMVar oLock $ \ o -> do
         bss <- atomicModifyIORef' bList (\ bss -> ([], bss))
